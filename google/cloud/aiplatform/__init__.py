# -*- coding: utf-8 -*-

# Copyright 2020 Google LLC
#
# Licensed under the Apache License, Version 2.0 (the "License");
# you may not use this file except in compliance with the License.
# You may obtain a copy of the License at
#
#     http://www.apache.org/licenses/LICENSE-2.0
#
# Unless required by applicable law or agreed to in writing, software
# distributed under the License is distributed on an "AS IS" BASIS,
# WITHOUT WARRANTIES OR CONDITIONS OF ANY KIND, either express or implied.
# See the License for the specific language governing permissions and
# limitations under the License.
#

from google.cloud.aiplatform import gapic
from google.cloud.aiplatform import explain

from google.cloud.aiplatform import initializer
from google.cloud.aiplatform.datasets import (
    ImageDataset,
    TabularDataset,
    TextDataset,
    TimeSeriesDataset,
    VideoDataset,
)
from google.cloud.aiplatform import hyperparameter_tuning
from google.cloud.aiplatform.metadata import metadata
from google.cloud.aiplatform.models import Endpoint
from google.cloud.aiplatform.models import Model
from google.cloud.aiplatform.pipeline_jobs import PipelineJob
from google.cloud.aiplatform.jobs import (
    BatchPredictionJob,
    CustomJob,
    HyperparameterTuningJob,
)
from google.cloud.aiplatform.tensorboard import Tensorboard
from google.cloud.aiplatform.training_jobs import (
    CustomTrainingJob,
    CustomContainerTrainingJob,
    CustomPythonPackageTrainingJob,
    AutoMLTabularTrainingJob,
    AutoMLForecastingTrainingJob,
    AutoMLImageTrainingJob,
    AutoMLTextTrainingJob,
    AutoMLVideoTrainingJob,
)

"""
Usage:
from google.cloud import aiplatform

aiplatform.init(project='my_project')
"""
init = initializer.global_config.init

log_params = metadata.metadata_service.log_params
log_metrics = metadata.metadata_service.log_metrics
get_experiment_df = metadata.metadata_service.get_experiment_df
get_pipeline_df = metadata.metadata_service.get_pipeline_df
start_run = metadata.metadata_service.start_run


__all__ = (
    "explain",
    "gapic",
    "init",
    "hyperparameter_tuning",
    "log_params",
    "log_metrics",
    "get_experiment_df",
    "get_pipeline_df",
    "start_run",
    "AutoMLImageTrainingJob",
    "AutoMLTabularTrainingJob",
    "AutoMLForecastingTrainingJob",
    "AutoMLTextTrainingJob",
    "AutoMLVideoTrainingJob",
    "BatchPredictionJob",
    "CustomJob",
    "CustomTrainingJob",
    "CustomContainerTrainingJob",
    "CustomPythonPackageTrainingJob",
    "Endpoint",
    "ImageDataset",
    "HyperparameterTuningJob",
    "Model",
    "PipelineJob",
    "TabularDataset",
    "TextDataset",
    "TimeSeriesDataset",
    "VideoDataset",
<<<<<<< HEAD
    "experimental",
=======
    "Tensorboard",
>>>>>>> fe5c7020
)<|MERGE_RESOLUTION|>--- conflicted
+++ resolved
@@ -92,9 +92,6 @@
     "TextDataset",
     "TimeSeriesDataset",
     "VideoDataset",
-<<<<<<< HEAD
     "experimental",
-=======
     "Tensorboard",
->>>>>>> fe5c7020
 )